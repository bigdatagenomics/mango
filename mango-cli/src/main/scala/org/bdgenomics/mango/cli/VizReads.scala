/**
 * Licensed to Big Data Genomics (BDG) under one
 * or more contributor license agreements.  See the NOTICE file
 * distributed with this work for additional information
 * regarding copyright ownership.  The BDG licenses this file
 * to you under the Apache License, Version 2.0 (the
 * "License"); you may not use this file except in compliance
 * with the License.  You may obtain a copy of the License at
 *
 *     http://www.apache.org/licenses/LICENSE-2.0
 *
 * Unless required by applicable law or agreed to in writing, software
 * distributed under the License is distributed on an "AS IS" BASIS,
 * WITHOUT WARRANTIES OR CONDITIONS OF ANY KIND, either express or implied.
 * See the License for the specific language governing permissions and
 * limitations under the License.
 */
package org.bdgenomics.mango.cli

import java.io.File

import htsjdk.samtools.reference.IndexedFastaSequenceFile
import htsjdk.samtools.{ SAMRecord, SamReader, SamReaderFactory }
import net.liftweb.json.Serialization.write
import org.apache.parquet.filter2.dsl.Dsl._
import org.apache.parquet.filter2.predicate.FilterPredicate
import org.apache.spark.rdd.RDD
import org.apache.spark.{ Logging, SparkContext }
import org.bdgenomics.adam.models.{ ReferenceRegion, SequenceDictionary }
import org.bdgenomics.adam.projections.{ FeatureField, Projection }
import org.bdgenomics.adam.rdd.ADAMContext._
import org.bdgenomics.formats.avro.{ Feature, Genotype }
import org.bdgenomics.mango.RDD.ReferenceRDD
import org.bdgenomics.mango.core.util.{ ResourceUtils, VizUtils }
import org.bdgenomics.mango.filters.AlignmentRecordFilter
import org.bdgenomics.mango.layout._
import org.bdgenomics.mango.models.{ AlignmentRecordMaterialization, GenotypeMaterialization }
import org.bdgenomics.utils.cli._
import org.bdgenomics.utils.instrumentation.Metrics
import org.fusesource.scalate.TemplateEngine
import org.kohsuke.args4j.{ Argument, Option => Args4jOption }
import org.scalatra.ScalatraServlet

object VizTimers extends Metrics {
  //HTTP requests
  val ReadsRequest = timer("GET reads")
  val MergedReadsRequest = timer("GET merged reads")
  val FreqRequest = timer("GET frequency")
  val VarRequest = timer("GET variants")
  val VarFreqRequest = timer("Get variant frequency")
  val FeatRequest = timer("GET features")
  val AlignmentRequest = timer("GET alignment")

  //RDD operations
  val FreqRDDTimer = timer("RDD Freq operations")
  val VarRDDTimer = timer("RDD Var operations")
  val FeatRDDTimer = timer("RDD Feat operations")
  val RefRDDTimer = timer("RDD Ref operations")
  val GetPartChunkTimer = timer("Calculate block chunk")

  //Generating Json
  val MakingTrack = timer("Making Track")
  val DoingCollect = timer("Doing Collect")
  val PrintReferenceTimer = timer("JSON get reference string")
}

object VizReads extends BDGCommandCompanion with Logging {

  val commandName: String = "viz"
  val commandDescription: String = "Genomic visualization for ADAM"

  var sc: SparkContext = null
  var faWithIndex: Option[IndexedFastaSequenceFile] = None
  var partitionCount: Int = 0
  var referencePath: String = ""
  var readsPaths: List[String] = null
  var sampNames: List[String] = null
  var readsExist: Boolean = false
  var variantsPaths: List[String] = null
  var variantsExist: Boolean = false
  var featuresPath: String = ""
  var featuresExist: Boolean = false
  var globalDict: SequenceDictionary = null
  var refRDD: ReferenceRDD = null
  var readsData: AlignmentRecordMaterialization = null
  var variantData: GenotypeMaterialization = null
  var server: org.eclipse.jetty.server.Server = null
  var screenSize: Int = 1

  def apply(cmdLine: Array[String]): BDGCommand = {
    new VizReads(Args4j[VizReadsArgs](cmdLine))
  }

  def printReferenceJson(region: ReferenceRegion): List[ReferenceJson] = VizTimers.PrintReferenceTimer.time {
    val splitReferenceOpt: Option[String] = refRDD.getReference(region)
    splitReferenceOpt match {
      case Some(_) => {
        val splitReference = splitReferenceOpt.get.split("")
        var tracks = new scala.collection.mutable.ListBuffer[ReferenceJson]
        var positionCount: Long = region.start
        for (base <- splitReference) {
          tracks += new ReferenceJson(base.toUpperCase, positionCount)
          positionCount += 1
        }
        tracks.toList
      } case None => {
        List()
      }
    }
  }

  /**
   * Returns stringified version of sequence dictionary
   *
   * @param dict: dictionary to format to a string
   * @return List of sequence dictionary strings of form referenceName:0-referenceName.length
   */
  def formatDictionaryOpts(dict: SequenceDictionary): List[String] = {
    dict.records.map(r => r.name + ":0-" + r.length).toList
  }

  //Correctly shuts down the server
  def quit() {
    val thread = new Thread {
      override def run() {
        try {
          log.info("Shutting down the server")
          println("Shutting down the server")
          server.stop()
          log.info("Server has stopped")
          println("Server has stopped")
        } catch {
          case e: Exception => {
            log.info("Error when stopping Jetty server: " + e.getMessage, e)
            println("Error when stopping Jetty server: " + e.getMessage, e)
          }
        }
      }
    }
    thread.start()
  }

}

case class ReferenceJson(reference: String, position: Long)

class VizReadsArgs extends Args4jBase with ParquetArgs {
  @Argument(required = true, metaVar = "reference", usage = "The reference file to view, required", index = 0)
  var referencePath: String = null

  @Args4jOption(required = false, name = "-preprocess_path", usage = "Path to file containing reference regions to be preprocessed")
  var preprocessPath: String = null

  @Args4jOption(required = false, name = "-repartition", usage = "The number of partitions")
  var partitionCount: Int = 0

  @Args4jOption(required = false, name = "-read_files", usage = "A list of reads files to view, separated by commas (,)")
  var readsPaths: String = null

  @Args4jOption(required = false, name = "-var_files", usage = "A list of variants files to view, separated by commas (,)")
  var variantsPaths: String = null

  @Args4jOption(required = false, name = "-feat_file", usage = "The feature file to view")
  var featuresPath: String = null

  @Args4jOption(required = false, name = "-port", usage = "The port to bind to for visualization. The default is 8080.")
  var port: Int = 8080
}

class VizServlet extends ScalatraServlet {
  implicit val formats = net.liftweb.json.DefaultFormats

  get("/?") {
    redirect("/overall")
  }

  get("/quit") {
    VizReads.quit()
  }

  get("/init/:pixels") {
    VizReads.screenSize = params("pixels").toInt
    write(VizReads.formatDictionaryOpts(VizReads.globalDict))
  }

  get("/reads/:ref") {
    VizTimers.AlignmentRequest.time {
      val end = VizUtils.getEnd(params("end").toLong, VizReads.globalDict(params("ref").toString))
      val viewRegion = ReferenceRegion(params("ref"), params("start").toLong, end)
      contentType = "json"
      val dictOpt = VizReads.globalDict(viewRegion.referenceName)
      dictOpt match {
        case Some(_) => {
          val end: Long = VizUtils.getEnd(viewRegion.end, VizReads.globalDict(viewRegion.referenceName))
          val sampleIds: List[String] = params("sample").split(",").toList
          val readQuality = params.getOrElse("quality", "0")
          val dataOption = VizReads.readsData.multiget(viewRegion, sampleIds)
          dataOption match {
            case Some(_) => {
              val filteredData =
                AlignmentRecordFilter.filterByRecordQuality(dataOption.get.toRDD(), readQuality).collect

              val jsonData: Map[String, SampleTrack] = AlignmentRecordLayout(filteredData, sampleIds)
              var readRetJson: String = ""
              for (sample <- sampleIds) {
                val sampleData = jsonData.get(sample)
                sampleData match {
                  case Some(_) =>
                    readRetJson += "\"" + sample + "\":" +
                      "{ \"tracks\": " + write(sampleData.get.records) +
                      ", \"indels\": " + write(sampleData.get.mismatches.filter(_.op != "M")) +
                      ", \"mismatches\": " + write(sampleData.get.mismatches.filter(_.op == "M")) +
                      ", \"matePairs\": " + write(sampleData.get.matePairs) + "},"
                  case None =>
                    readRetJson += "\"" + sample + "\""
                }

              }
              readRetJson = readRetJson.dropRight(1)
              readRetJson = "{" + readRetJson + "}"
              readRetJson
            }
            case None => {
              write("")
            }
          }
        }
        case None => write("")
      }
    }
  }

  get("/freq/:ref") {
    VizTimers.AlignmentRequest.time {
      val viewRegion = ReferenceRegion(params("ref"), params("start").toLong,
        VizUtils.getEnd(params("end").toLong, VizReads.globalDict(params("ref").toString)))
      contentType = "json"
      val dictOpt = VizReads.globalDict(viewRegion.referenceName)
      dictOpt match {
        case Some(_) => {
          val end: Long = VizUtils.getEnd(viewRegion.end, VizReads.globalDict(viewRegion.referenceName))
          val region = new ReferenceRegion(params("ref").toString, params("start").toLong, end)
          val sampleIds: List[String] = params("sample").split(",").toList
          write(VizReads.readsData.getFrequency(region, sampleIds))
        } case None => write("")
      }
    }
  }

  get("/mergedReads/:ref") {
    VizTimers.AlignmentRequest.time {
      val viewRegion = ReferenceRegion(params("ref"), params("start").toLong,
        VizUtils.getEnd(params("end").toLong, VizReads.globalDict(params("ref").toString)))
      contentType = "json"
      val dictOpt = VizReads.globalDict(viewRegion.referenceName)
      dictOpt match {
        case Some(_) => {
          val end: Long = VizUtils.getEnd(viewRegion.end, VizReads.globalDict(viewRegion.referenceName))
          val region = new ReferenceRegion(params("ref").toString, params("start").toLong, end)
          val sampleIds: List[String] = params("sample").split(",").toList
          val readQuality = params.getOrElse("quality", "0")
          val diffReads = params.getOrElse("diff", "0") != "0"
          val dataOption = VizReads.readsData.multiget(viewRegion, sampleIds)
          dataOption match {
            case Some(_) => {
              val filteredData: RDD[(ReferenceRegion, CalculatedAlignmentRecord)] =
                AlignmentRecordFilter.filterByRecordQuality(dataOption.get.toRDD(), readQuality)
              val binSize = VizUtils.getBinSize(region, VizReads.screenSize)
<<<<<<< HEAD
              var alignmentData: Map[String, List[MutationCount]] = MergedAlignmentRecordLayout(filteredData, binSize)
              val freqData: Map[String, Iterable[FreqJson]] = VizReads.readsData.getFrequency(region, sampleIds, Option(VizReads.screenSize))
=======
              val alignmentData: Map[String, List[MutationCount]] = MergedAlignmentRecordLayout(filteredData, binSize)
>>>>>>> c5bd22f0

              val fileMap = VizReads.readsData.getFileMap
              var readRetJson: String = ""
              if (diffReads) {
                alignmentData = MergedAlignmentRecordLayout.diffRecords(sampleIds, alignmentData)
              }
              for (sample <- sampleIds) {
                val sampleData = alignmentData.get(sample)
                sampleData match {
                  case Some(_) =>
                    readRetJson += "\"" + sample + "\":" +
                      "{ \"filename\": " + write(fileMap(sample)) +
                      ", \"indels\": " + write(sampleData.get.filter(_.op != "M")) +
                      ", \"mismatches\": " + write(sampleData.get.filter(_.op == "M")) +
<<<<<<< HEAD
                      ", \"binSize\": " + binSize +
                      ", \"freq\": " + write(freqData.getOrElse(sample, "")) + "},"
=======
                      ", \"binSize\": " + binSize + "},"
>>>>>>> c5bd22f0
                  case None =>
                    readRetJson += "\"" + sample + "\":" +
                      "{ \"filename\": " + write(fileMap(sample)) + "},"
                }

              }
              readRetJson = readRetJson.dropRight(1)
              readRetJson = "{" + readRetJson + "}"
              readRetJson
            } case None => {
              write("")
            }
          }
        } case None => write("")
      }
    }
  }

  get("/overall") {
    contentType = "text/html"
    if (!session.contains("ref")) {
      session("ref") = "chr"
      session("start") = "1"
      session("end") = "100"
    }
    val globalViewRegion: ReferenceRegion =
      ReferenceRegion(session("ref").toString, session("start").toString.toLong, session("end").toString.toLong)
    val templateEngine = new TemplateEngine
    templateEngine.layout("mango-cli/src/main/webapp/WEB-INF/layouts/overall.ssp",
      Map("viewRegion" -> (globalViewRegion.referenceName, globalViewRegion.start.toString, globalViewRegion.end.toString),
        "samples" -> VizReads.sampNames.mkString(","),
        "readsExist" -> VizReads.readsExist,
        "variantsExist" -> VizReads.variantsExist,
        "featuresExist" -> VizReads.featuresExist))
  }

  get("/variants") {
    contentType = "text/html"
    if (!session.contains("ref")) {
      session("ref") = "chr"
      session("start") = "1"
      session("end") = "100"
    }
    val globalViewRegion: ReferenceRegion =
      ReferenceRegion(session("ref").toString, session("start").toString.toLong, session("end").toString.toLong)
    val templateEngine = new TemplateEngine
    if (VizReads.variantsExist) {
      templateEngine.layout("mango-cli/src/main/webapp/WEB-INF/layouts/variants.ssp",
        Map("viewRegion" -> (globalViewRegion.referenceName, globalViewRegion.start.toString, globalViewRegion.end.toString)))
    } else {
      templateEngine.layout("mango-cli/src/main/webapp/WEB-INF/layouts/novariants.ssp")
    }
  }

  get("/viewregion/:ref") {
    contentType = "json"
    session("ref") = params("ref")
    session("start") = params("start")
    session("end") = VizUtils.getEnd(params("end").toLong, VizReads.globalDict(params("ref").toString)).toString
  }

  get("/variants/:ref") {
    VizTimers.VarRequest.time {
      contentType = "json"
      val viewRegion = ReferenceRegion(params("ref"), params("start").toLong,
        VizUtils.getEnd(params("end").toLong, VizReads.globalDict(params("ref").toString)))
      val variantRDDOption = VizReads.variantData.multiget(viewRegion, VizReads.variantsPaths)
      variantRDDOption match {
        case Some(_) => {
          val variantRDD: RDD[(ReferenceRegion, Genotype)] = variantRDDOption.get.toRDD()
          write(VariantLayout(variantRDD))
        } case None => {
          write("")
        }
      }

    }
  }

  get("/variantfreq/:ref") {
    VizTimers.VarFreqRequest.time {
      contentType = "json"
      val viewRegion = ReferenceRegion(params("ref"), params("start").toLong,
        VizUtils.getEnd(params("end").toLong, VizReads.globalDict(params("ref").toString)))
      val variantRDDOption = VizReads.variantData.multiget(viewRegion, VizReads.variantsPaths)
      variantRDDOption match {
        case Some(_) => {
          val variantRDD: RDD[(ReferenceRegion, Genotype)] = variantRDDOption.get.toRDD()
          write(VariantFreqLayout(variantRDD))
        } case None => {
          write("")
        }
      }
    }
  }

  get("/features") {
    contentType = "text/html"
    val templateEngine = new TemplateEngine
    if (!session.contains("ref")) {
      session("ref") = "chr"
      session("start") = "1"
      session("end") = "100"
    }
    val globalViewRegion: ReferenceRegion =
      ReferenceRegion(session("ref").toString, session("start").toString.toInt, session("end").toString.toInt)
    if (VizReads.featuresExist) {
      templateEngine.layout("mango-cli/src/main/webapp/WEB-INF/layouts/features.ssp",
        Map("viewRegion" -> (globalViewRegion.referenceName, globalViewRegion.start.toString, globalViewRegion.end.toString)))
    } else {
      templateEngine.layout("mango-cli/src/main/webapp/WEB-INF/layouts/nofeatures.ssp")
    }
  }

  get("/features/:ref") {
    val viewRegion = ReferenceRegion(params("ref"), params("start").toLong,
      VizUtils.getEnd(params("end").toLong, VizReads.globalDict(params("ref"))))
    VizTimers.FeatRequest.time {
      val featureRDD: Option[RDD[Feature]] = {
        if (VizReads.featuresPath.endsWith(".adam")) {
          val pred: FilterPredicate = (LongColumn("end") >= viewRegion.start) && (LongColumn("start") <= viewRegion.end)
          val proj = Projection(FeatureField.contig, FeatureField.featureId, FeatureField.featureType, FeatureField.start, FeatureField.end)
          Option(VizReads.sc.loadParquetFeatures(VizReads.featuresPath, predicate = Some(pred), projection = Some(proj)))
        } else if (VizReads.featuresPath.endsWith(".bed")) {
          Option(VizReads.sc.loadFeatures(VizReads.featuresPath).filterByOverlappingRegion(viewRegion))
        } else {
          None
        }
      }
      featureRDD match {
        case Some(_) => {
          write(FeatureLayout(featureRDD.get))
        } case None => {
          write("")
        }
      }
    }
  }

  get("/reference/:ref") {
    val viewRegion = ReferenceRegion(params("ref"), params("start").toLong,
      VizUtils.getEnd(params("end").toLong, VizReads.globalDict(params("ref"))))
    if (viewRegion.end - viewRegion.start > 2000)
      write("")
    else write(VizReads.printReferenceJson(viewRegion))
  }
}

class VizReads(protected val args: VizReadsArgs) extends BDGSparkCommand[VizReadsArgs] with Logging {
  val companion: BDGCommandCompanion = VizReads

  override def run(sc: SparkContext): Unit = {
    VizReads.sc = sc

    VizReads.partitionCount =
      if (args.partitionCount <= 0)
        VizReads.sc.defaultParallelism
      else
        args.partitionCount
    val referencePath = Option(args.referencePath)
    VizReads.referencePath =
      referencePath match {
        case Some(_) => referencePath.get
      }

    VizReads.refRDD = new ReferenceRDD(sc, VizReads.referencePath)
    VizReads.globalDict = VizReads.refRDD.getSequenceDictionary

    VizReads.readsData = AlignmentRecordMaterialization(sc, VizReads.globalDict, VizReads.partitionCount, VizReads.refRDD)
    val readsPaths = Option(args.readsPaths)
    readsPaths match {
      case Some(_) => {
        VizReads.readsPaths = args.readsPaths.split(",").toList
        VizReads.readsExist = true
        var sampNamesBuffer = new scala.collection.mutable.ListBuffer[String]
        for (readsPath <- VizReads.readsPaths) {
          if (ResourceUtils.isLocal(readsPath, sc)) {
            if (readsPath.endsWith(".bam") || readsPath.endsWith(".sam")) {
              val srf: SamReaderFactory = SamReaderFactory.make()
              val samReader: SamReader = srf.open(new File(readsPath))
              val rec: SAMRecord = samReader.iterator().next()
              val sample = rec.getReadGroup.getSample
              sampNamesBuffer += sample
              VizReads.readsData.loadSample(readsPath, Option(sample))
            } else if (readsPath.endsWith(".adam")) {
              sampNamesBuffer += VizReads.readsData.loadADAMSample(readsPath)
            } else {
              log.info("WARNING: Invalid input for reads file on local fs")
              println("WARNING: Invalid input for reads file on local fs")
            }
          } else {
            if (readsPath.endsWith(".adam")) {
              sampNamesBuffer += VizReads.readsData.loadADAMSample(readsPath)
            } else {
              log.info("WARNING: Invalid input for reads file on remote fs")
              println("WARNING: Invalid input for reads file on remote fs")
            }
          }
        }
        VizReads.sampNames = sampNamesBuffer.toList
      } case None => {
        log.info("WARNING: No reads file provided")
        println("WARNING: No reads file provided")
      }
    }

    // preprocessing data
    val path = Option(args.preprocessPath)
    path match {
      case Some(_) =>
        val file = new File(path.get)
        if (file.exists()) {
          val lines = scala.io.Source.fromFile(path.get).getLines
          lines.foreach(r => {
            val line = r.split(",")
            try {
              val region = ReferenceRegion(line(0), line(1).toLong, line(2).toLong)
              val rdd = VizReads.readsData.multiget(region,
                VizReads.sampNames)
              val recordCount = rdd match {
                case Some(_) => rdd.get.count
                case None    => 0
              }
              log.info("records preprocessed: ", region, recordCount)
            } catch {
              case e: Exception => log.warn("preprocessing file requires format referenceName,start,end")
            }
          })
        } else {
          log.warn("invalid prepocessing file path")
        }
      case None => log.info("No preprocessing file provided")
    }
    VizReads.variantData = GenotypeMaterialization(sc, VizReads.globalDict, VizReads.partitionCount)
    val variantsPath = Option(args.variantsPaths)
    variantsPath match {
      case Some(_) => {
        VizReads.variantsPaths = args.variantsPaths.split(",").toList
        VizReads.variantsExist = true
        for (varPath <- VizReads.variantsPaths) {
          if (varPath.endsWith(".vcf")) {
            VizReads.variantData.loadSample(varPath)
          } else if (varPath.endsWith(".adam")) {
            VizReads.variantData.loadSample(varPath)
          } else {
            log.info("WARNING: Invalid input for variants file")
            println("WARNING: Invalid input for variants file")
          }
        }
      }
      case None => {
        log.info("WARNING: No variants file provided")
        println("WARNING: No variants file provided")
      }
    }

    val featuresPath = Option(args.featuresPath)
    featuresPath match {
      case Some(_) => {
        if (args.featuresPath.endsWith(".bed") || args.featuresPath.endsWith(".adam")) {
          VizReads.featuresPath = args.featuresPath
          VizReads.featuresExist = true
        } else {
          log.info("WARNING: Invalid input for features file")
          println("WARNING: Invalid input for features file")
        }
      }
      case None => {
        log.info("WARNING: No features file provided")
        println("WARNING: No features file provided")
      }
    }

    VizReads.server = new org.eclipse.jetty.server.Server(args.port)
    val handlers = new org.eclipse.jetty.server.handler.ContextHandlerCollection()
    VizReads.server.setHandler(handlers)
    handlers.addHandler(new org.eclipse.jetty.webapp.WebAppContext("mango-cli/src/main/webapp", "/"))
    VizReads.server.start()
    println("View the visualization at: " + args.port)
    println("Variant visualization at: /variants")
    println("Overall visualization at: /overall")
    println("Quit at: /quit")
    VizReads.server.join()
  }
}<|MERGE_RESOLUTION|>--- conflicted
+++ resolved
@@ -199,7 +199,6 @@
             case Some(_) => {
               val filteredData =
                 AlignmentRecordFilter.filterByRecordQuality(dataOption.get.toRDD(), readQuality).collect
-
               val jsonData: Map[String, SampleTrack] = AlignmentRecordLayout(filteredData, sampleIds)
               var readRetJson: String = ""
               for (sample <- sampleIds) {
@@ -266,12 +265,7 @@
               val filteredData: RDD[(ReferenceRegion, CalculatedAlignmentRecord)] =
                 AlignmentRecordFilter.filterByRecordQuality(dataOption.get.toRDD(), readQuality)
               val binSize = VizUtils.getBinSize(region, VizReads.screenSize)
-<<<<<<< HEAD
               var alignmentData: Map[String, List[MutationCount]] = MergedAlignmentRecordLayout(filteredData, binSize)
-              val freqData: Map[String, Iterable[FreqJson]] = VizReads.readsData.getFrequency(region, sampleIds, Option(VizReads.screenSize))
-=======
-              val alignmentData: Map[String, List[MutationCount]] = MergedAlignmentRecordLayout(filteredData, binSize)
->>>>>>> c5bd22f0
 
               val fileMap = VizReads.readsData.getFileMap
               var readRetJson: String = ""
@@ -286,12 +280,7 @@
                       "{ \"filename\": " + write(fileMap(sample)) +
                       ", \"indels\": " + write(sampleData.get.filter(_.op != "M")) +
                       ", \"mismatches\": " + write(sampleData.get.filter(_.op == "M")) +
-<<<<<<< HEAD
-                      ", \"binSize\": " + binSize +
-                      ", \"freq\": " + write(freqData.getOrElse(sample, "")) + "},"
-=======
                       ", \"binSize\": " + binSize + "},"
->>>>>>> c5bd22f0
                   case None =>
                     readRetJson += "\"" + sample + "\":" +
                       "{ \"filename\": " + write(fileMap(sample)) + "},"
