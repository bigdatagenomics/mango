#
# Licensed to Big Data Genomics (BDG) under one
# or more contributor license agreements.  See the NOTICE file
# distributed with this work for additional information
# regarding copyright ownership.  The BDG licenses this file
# to you under the Apache License, Version 2.0 (the
# "License"); you may not use this file except in compliance
# with the License.  You may obtain a copy of the License at
#
#     http://www.apache.org/licenses/LICENSE-2.0
#
# Unless required by applicable law or agreed to in writing, software
# distributed under the License is distributed on an "AS IS" BASIS,
# WITHOUT WARRANTIES OR CONDITIONS OF ANY KIND, either express or implied.
# See the License for the specific language governing permissions and
# limitations under the License.
#

define help

Supported targets: prepare, develop, sdist, clean, test, and pypi.

Please note that all build targets require a virtualenv to be active.

The 'prepare' target installs Mango's build requirements into the current virtualenv.

The 'develop' target creates an editable install of Mango and its runtime requirements in the
current virtualenv. The install is called 'editable' because changes to the source code
immediately affect the virtualenv.

The 'clean' target undoes the effect of 'develop'.

The 'test' target runs Mango's unit tests. Set the 'tests' variable to run a particular test, e.g.

	make test tests=src/mango/test/sort/sortTest.py::SortTest::testSort

The 'pypi' target publishes the current commit of Mango to PyPI after enforcing that the working
copy and the index are clean, and tagging it as an unstable .dev build.

endef
export help
help:
	@printf "$$help"

# This Makefile uses bash features like printf and <()
SHELL=bash
python=python2.7
pip=pip
tests=bdgenomics
extras=
adam_version:=$(shell $(python) version.py)
sdist_name:=mango-$(adam_version).tar.gz
current_commit:=$(shell git log --pretty=oneline -n 1 -- $(pwd) | cut -f1 -d " ")
dirty:=$(shell (git diff --exit-code && git diff --cached --exit-code) > /dev/null || printf -- --DIRTY)

green=\033[0;32m
normal=\033[0m\n
red=\033[0;31m


develop:
	$(pip) install -e .$(extras)
clean_develop:
	- $(pip) uninstall -y mango
	- rm -rf src/*.egg-info

sdist: dist/$(sdist_name)
dist/$(sdist_name):
	@test -f dist/$(sdist_name) && mv dist/$(sdist_name) dist/$(sdist_name).old || true
	$(python) setup.py sdist
	@test -f dist/$(sdist_name).old \
	    && ( cmp -s <(tar -xOzf dist/$(sdist_name)) <(tar -xOzf dist/$(sdist_name).old) \
	         && mv dist/$(sdist_name).old dist/$(sdist_name) \
	         && printf "$(green)No significant changes to sdist, reinstating backup.$(normal)" \
	         || rm dist/$(sdist_name).old ) \
	    || true
clean_sdist:
	- rm -rf dist


test: check_build_reqs
	pushd ../example-files \
		&& jupyter nbconvert --to python mango-python.ipynb
	mkdir -p target
	$(python) -m pytest -vv --junitxml target/pytest-reports/tests.xml $(tests)
	pushd ../example-files \
		&& rm mango-python.py
	exit


pypi: check_clean_working_copy
	set -x \
	&& tag_build=`$(python) -c 'pass;\
	    from version import version as v;\
	    from pkg_resources import parse_version as pv;\
	    import os;\
	    print "--tag-build=.dev" + os.getenv("BUILD_NUMBER") if pv(v).is_prerelease else ""'` \
	&& $(python) setup.py egg_info $$tag_build sdist bdist_egg upload
clean_pypi:
	- rm -rf build/


clean: clean_develop clean_pypi


check_build_reqs:
	@$(python) -c 'import pytest' \
		|| ( printf "$(red)Build requirements are missing. Run 'make prepare' to install them.$(normal)" ; false )


prepare:
	$(pip) install pytest==2.8.3
	$(pip) install jupyter_contrib_nbextensions
<<<<<<< HEAD
	$(pip) install matplotlib
	$(pip) install cigar
=======
	$(pip) install matplotlib==2.0.2
>>>>>>> 737a4167
	@git clone https://github.com/bigdatagenomics/adam
	pushd adam \
		&& pushd adam-python \
		&& $(pip) install -e .



check_clean_working_copy:
	@printf "$(green)Checking if your working copy is clean ...$(normal)"
	@git diff --exit-code > /dev/null \
		|| ( printf "$(red)Your working copy looks dirty.$(normal)" ; false )
	@git diff --cached --exit-code > /dev/null \
		|| ( printf "$(red)Your index looks dirty.$(normal)" ; false )
	@test -z "$$(git ls-files --other --exclude-standard --directory)" \
		|| ( printf "$(red)You have are untracked files:$(normal)" \
			; git ls-files --other --exclude-standard --directory \
			; false )

.PHONY: help \
		prepare \
		develop clean_develop \
		sdist clean_sdist \
		test \
		pypi clean_pypi \
		clean \
		check_clean_working_copy \
		check_build_reqs<|MERGE_RESOLUTION|>--- conflicted
+++ resolved
@@ -111,12 +111,8 @@
 prepare:
 	$(pip) install pytest==2.8.3
 	$(pip) install jupyter_contrib_nbextensions
-<<<<<<< HEAD
-	$(pip) install matplotlib
-	$(pip) install cigar
-=======
+	$(pip) install cigar=0.1.3
 	$(pip) install matplotlib==2.0.2
->>>>>>> 737a4167
 	@git clone https://github.com/bigdatagenomics/adam
 	pushd adam \
 		&& pushd adam-python \
