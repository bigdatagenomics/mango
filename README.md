--- conflicted
+++ resolved
@@ -68,7 +68,12 @@
 View the visualization at: 8080
 Quit at: /quit
 ```
-<<<<<<< HEAD
+
+Running an example script on hdfs:
+```
+From the main folder of mango, run ./example-files/run-hdfs.sh to see a demonstration of chromosome 17, region 7500000-7515000.
+```
+
 Note that for logging, you must use the /quit url for the log to be produced.
 
 ## Running mango notebook
@@ -79,13 +84,4 @@
 ./bin/mango-notebook
 ```
 
-In the jupyter UI, navigate to example-files/notebooks to view examples.
-=======
-
-Running an example script on hdfs:
-```
-From the main folder of mango, run ./example-files/run-hdfs.sh to see a demonstration of chromosome 17, region 7500000-7515000.
-```
-
-Note that for logging, you must use the /quit url for the log to be produced.
->>>>>>> 832416db
+In the jupyter UI, navigate to example-files/notebooks to view examples.