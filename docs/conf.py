--- conflicted
+++ resolved
@@ -161,11 +161,7 @@
 html_theme_options = {
     "github_banner": True,
     "github_user": "bigdatagenomics",
-<<<<<<< HEAD
-    "github_repo": "workflows",
-=======
     "github_repo": "mango",
->>>>>>> 80d345b1
     "caption_font_size": "24px"
 }
 
