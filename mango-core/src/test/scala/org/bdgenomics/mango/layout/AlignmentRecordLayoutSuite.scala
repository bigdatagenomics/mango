/**
 * Licensed to Big Data Genomics (BDG) under one
 * or more contributor license agreements.  See the NOTICE file
 * distributed with this work for additional information
 * regarding copyright ownership.  The BDG licenses this file
 * to you under the Apache License, Version 2.0 (the
 * "License"); you may not use this file except in compliance
 * with the License.  You may obtain a copy of the License at
 *
 *     http://www.apache.org/licenses/LICENSE-2.0
 *
 * Unless required by applicable law or agreed to in writing, software
 * distributed under the License is distributed on an "AS IS" BASIS,
 * WITHOUT WARRANTIES OR CONDITIONS OF ANY KIND, either express or implied.
 * See the License for the specific language governing permissions and
 * limitations under the License.
 */
package org.bdgenomics.mango.layout

import org.apache.spark.rdd.RDD
import org.bdgenomics.adam.models.ReferenceRegion
import org.bdgenomics.adam.util.ADAMFunSuite
import org.bdgenomics.formats.avro.{ AlignmentRecord, Contig }

class AlignmentRecordLayoutSuite extends ADAMFunSuite {

  sparkTest("test correct matePairs") {

    val read1 = AlignmentRecord.newBuilder
      .setContig(Contig.newBuilder.setContigName("chrM").build)
      .setCigar("5M")
      .setRecordGroupSample("Sample")
      .setStart(1L)
      .setEnd(6L)
      .setMapq(50)
      .setReadName("read")
      .setSequence("AAAAT")
      .build

    val read2 = AlignmentRecord.newBuilder
      .setContig(Contig.newBuilder.setContigName("chrM").build)
      .setCigar("5M")
      .setStart(7L)
      .setRecordGroupSample("Sample")
      .setEnd(11L)
      .setMapq(50)
      .setReadName("read")
      .setSequence("AAAAT")
      .build

    val mismatch1 = List(MisMatch("M", 1, 1, "A", "T"))
    val mismatch2 = List(MisMatch("M", 7, 1, "A", "T"))

    val region = new ReferenceRegion("chrM", 1, 5)
<<<<<<< HEAD
    val data: RDD[(ReferenceRegion, AlignmentRecord)] = sc.parallelize(List(read1, read2), 1).keyBy(ReferenceRegion(_))
    val reference = "NAAAAA"

    val alignmentData = AlignmentRecordLayout(data, Option(reference), region)
=======
    val sampleIds: List[String] = List("Sample")
    val data: RDD[(ReferenceRegion, CalculatedAlignmentRecord)] = sc.parallelize(
      List(CalculatedAlignmentRecord(read1, mismatch1),
        CalculatedAlignmentRecord(read2, mismatch2)), 1).keyBy(r => ReferenceRegion(r.record))

    val alignmentData = AlignmentRecordLayout(data, sampleIds)
>>>>>>> 24f22244
    assert(alignmentData.head._2.matePairs.length == 1)
  }

  sparkTest("test mate pairs do not overlap for multiple pairs") {

    val read1 = AlignmentRecord.newBuilder
      .setContig(Contig.newBuilder.setContigName("chrM").build)
      .setCigar("5M")
      .setRecordGroupSample("Sample")
      .setStart(1L)
      .setEnd(6L)
      .setMapq(50)
      .setReadName("read1")
      .setSequence("AAAAT")
      .build

    val read2 = AlignmentRecord.newBuilder
      .setContig(Contig.newBuilder.setContigName("chrM").build)
      .setCigar("10M")
      .setStart(30L)
      .setRecordGroupSample("Sample")
      .setEnd(40L)
      .setMapq(50)
      .setReadName("read1")
      .setSequence("AAAAAAAAAA")
      .build

    val read3 = AlignmentRecord.newBuilder
      .setContig(Contig.newBuilder.setContigName("chrM").build)
      .setCigar("5M")
      .setRecordGroupSample("Sample")
      .setStart(9L)
      .setEnd(14L)
      .setMapq(50)
      .setReadName("read2")
      .setSequence("AAAAT")
      .build

    val read4 = AlignmentRecord.newBuilder
      .setContig(Contig.newBuilder.setContigName("chrM").build)
      .setCigar("10M")
      .setStart(18L)
      .setMapq(50)
      .setRecordGroupSample("Sample")
      .setEnd(28L)
      .setReadName("read2")
      .setSequence("AAAAAAAAAA")
      .build

    val region = new ReferenceRegion("chrM", 1, 40)
<<<<<<< HEAD
    val data: RDD[(ReferenceRegion, AlignmentRecord)] = sc.parallelize(List(read1, read3, read2, read4), 1).keyBy(ReferenceRegion(_))
    val reference = "NAAAAAAAAAAAAAAAAAAAAAAAAAAAAAAAAAAAAAAAAAAAAAAAAAAAAAAAAAAAAAAAAAAAAAAAAAAAAAAAAAAAAAAAAAAAAAAAAAAAAAAAAAAAAAAAAAAA"

    val alignmentData = AlignmentRecordLayout(data, Option(reference), region)
=======
    val sampleIds: List[String] = List("Sample")
    val d: List[CalculatedAlignmentRecord] = List(
      CalculatedAlignmentRecord(read1, List()),
      CalculatedAlignmentRecord(read2, List()),
      CalculatedAlignmentRecord(read3, List()),
      CalculatedAlignmentRecord(read4, List()))

    val data: RDD[(ReferenceRegion, CalculatedAlignmentRecord)] = sc.parallelize(d, 1).keyBy(r => ReferenceRegion(r.record))
    val alignmentData = AlignmentRecordLayout(data, sampleIds)
>>>>>>> 24f22244
    val result = alignmentData.head
    //assert(result._2.matePairs.length == 2)
    //assert(result._2.matePairs.filter(_.track == 0).length == 1)
  }

  sparkTest("test mate pairs do not overlap in interspersed pattern") {

    val read1 = AlignmentRecord.newBuilder
      .setContig(Contig.newBuilder.setContigName("chrM").build)
      .setCigar("5M")
      .setRecordGroupSample("Sample")
      .setStart(1L)
      .setMapq(50)
      .setEnd(6L)
      .setReadName("read1")
      .setSequence("AAAAT")
      .build

    val read2 = AlignmentRecord.newBuilder
      .setContig(Contig.newBuilder.setContigName("chrM").build)
      .setCigar("10M")
      .setStart(30L)
      .setMapq(50)
      .setRecordGroupSample("Sample")
      .setEnd(40L)
      .setReadName("read1")
      .setSequence("AAAAAAAAAA")
      .build

    val read3 = AlignmentRecord.newBuilder
      .setContig(Contig.newBuilder.setContigName("chrM").build)
      .setCigar("5M")
      .setRecordGroupSample("Sample")
      .setStart(9L)
      .setMapq(50)
      .setEnd(14L)
      .setReadName("read2")
      .setSequence("AAAAT")
      .build

    val read4 = AlignmentRecord.newBuilder
      .setContig(Contig.newBuilder.setContigName("chrM").build)
      .setCigar("6M")
      .setStart(42L)
      .setRecordGroupSample("Sample")
      .setEnd(48L)
      .setMapq(50)
      .setReadName("read2")
      .setSequence("AAAAAA")
      .build

    val region = new ReferenceRegion("chrM", 1, 48)
<<<<<<< HEAD
    val data: RDD[(ReferenceRegion, AlignmentRecord)] = sc.parallelize(List(read1, read3, read2, read4), 1).keyBy(ReferenceRegion(_))
    val reference = "NAAAAAAAAAAAAAAAAAAAAAAAAAAAAAAAAAAAAAAAAAAAAAAAAAAAAAAAAAAAAAAAAAAAAAAAAAAAAAAAAAAAAAAAAAAAAAAAAAAAAAAAAAAAAAAAAAAA"

    val alignmentData = AlignmentRecordLayout(data, Option(reference), region)
=======
    val sampleIds: List[String] = List("Sample")

    val d: List[CalculatedAlignmentRecord] = List(
      CalculatedAlignmentRecord(read1, List()),
      CalculatedAlignmentRecord(read2, List()),
      CalculatedAlignmentRecord(read3, List()),
      CalculatedAlignmentRecord(read4, List()))

    val data: RDD[(ReferenceRegion, CalculatedAlignmentRecord)] = sc.parallelize(d, 1).keyBy(r => ReferenceRegion(r.record))

    val alignmentData = AlignmentRecordLayout(data, sampleIds)
>>>>>>> 24f22244
    val result = alignmentData.head
    //assert(result._2.matePairs.length == 2)
    //assert(result._2.matePairs.filter(_.track == 0).length == 1)
  }

}<|MERGE_RESOLUTION|>--- conflicted
+++ resolved
@@ -52,19 +52,12 @@
     val mismatch2 = List(MisMatch("M", 7, 1, "A", "T"))
 
     val region = new ReferenceRegion("chrM", 1, 5)
-<<<<<<< HEAD
-    val data: RDD[(ReferenceRegion, AlignmentRecord)] = sc.parallelize(List(read1, read2), 1).keyBy(ReferenceRegion(_))
-    val reference = "NAAAAA"
-
-    val alignmentData = AlignmentRecordLayout(data, Option(reference), region)
-=======
     val sampleIds: List[String] = List("Sample")
     val data: RDD[(ReferenceRegion, CalculatedAlignmentRecord)] = sc.parallelize(
       List(CalculatedAlignmentRecord(read1, mismatch1),
         CalculatedAlignmentRecord(read2, mismatch2)), 1).keyBy(r => ReferenceRegion(r.record))
 
     val alignmentData = AlignmentRecordLayout(data, sampleIds)
->>>>>>> 24f22244
     assert(alignmentData.head._2.matePairs.length == 1)
   }
 
@@ -115,12 +108,6 @@
       .build
 
     val region = new ReferenceRegion("chrM", 1, 40)
-<<<<<<< HEAD
-    val data: RDD[(ReferenceRegion, AlignmentRecord)] = sc.parallelize(List(read1, read3, read2, read4), 1).keyBy(ReferenceRegion(_))
-    val reference = "NAAAAAAAAAAAAAAAAAAAAAAAAAAAAAAAAAAAAAAAAAAAAAAAAAAAAAAAAAAAAAAAAAAAAAAAAAAAAAAAAAAAAAAAAAAAAAAAAAAAAAAAAAAAAAAAAAAA"
-
-    val alignmentData = AlignmentRecordLayout(data, Option(reference), region)
-=======
     val sampleIds: List[String] = List("Sample")
     val d: List[CalculatedAlignmentRecord] = List(
       CalculatedAlignmentRecord(read1, List()),
@@ -130,10 +117,9 @@
 
     val data: RDD[(ReferenceRegion, CalculatedAlignmentRecord)] = sc.parallelize(d, 1).keyBy(r => ReferenceRegion(r.record))
     val alignmentData = AlignmentRecordLayout(data, sampleIds)
->>>>>>> 24f22244
     val result = alignmentData.head
-    //assert(result._2.matePairs.length == 2)
-    //assert(result._2.matePairs.filter(_.track == 0).length == 1)
+    assert(result._2.matePairs.length == 2)
+    assert(result._2.matePairs.filter(_.track == 0).length == 1)
   }
 
   sparkTest("test mate pairs do not overlap in interspersed pattern") {
@@ -183,12 +169,6 @@
       .build
 
     val region = new ReferenceRegion("chrM", 1, 48)
-<<<<<<< HEAD
-    val data: RDD[(ReferenceRegion, AlignmentRecord)] = sc.parallelize(List(read1, read3, read2, read4), 1).keyBy(ReferenceRegion(_))
-    val reference = "NAAAAAAAAAAAAAAAAAAAAAAAAAAAAAAAAAAAAAAAAAAAAAAAAAAAAAAAAAAAAAAAAAAAAAAAAAAAAAAAAAAAAAAAAAAAAAAAAAAAAAAAAAAAAAAAAAAA"
-
-    val alignmentData = AlignmentRecordLayout(data, Option(reference), region)
-=======
     val sampleIds: List[String] = List("Sample")
 
     val d: List[CalculatedAlignmentRecord] = List(
@@ -200,10 +180,9 @@
     val data: RDD[(ReferenceRegion, CalculatedAlignmentRecord)] = sc.parallelize(d, 1).keyBy(r => ReferenceRegion(r.record))
 
     val alignmentData = AlignmentRecordLayout(data, sampleIds)
->>>>>>> 24f22244
     val result = alignmentData.head
-    //assert(result._2.matePairs.length == 2)
-    //assert(result._2.matePairs.filter(_.track == 0).length == 1)
+    assert(result._2.matePairs.length == 2)
+    assert(result._2.matePairs.filter(_.track == 0).length == 1)
   }
 
 }