/**
 * Licensed to Big Data Genomics (BDG) under one
 * or more contributor license agreements.  See the NOTICE file
 * distributed with this work for additional information
 * regarding copyright ownership.  The BDG licenses this file
 * to you under the Apache License, Version 2.0 (the
 * "License"); you may not use this file except in compliance
 * with the License.  You may obtain a copy of the License at
 *
 *     http://www.apache.org/licenses/LICENSE-2.0
 *
 * Unless required by applicable law or agreed to in writing, software
 * distributed under the License is distributed on an "AS IS" BASIS,
 * WITHOUT WARRANTIES OR CONDITIONS OF ANY KIND, either express or implied.
 * See the License for the specific language governing permissions and
 * limitations under the License.
 */
package org.bdgenomics.mango.layout

import htsjdk.samtools.{ CigarOperator, TextCigarCodec }
import org.apache.spark.Logging
import org.bdgenomics.adam.models.ReferenceRegion
import org.bdgenomics.formats.avro.AlignmentRecord

import scala.collection.JavaConversions._
import scala.collection.mutable.ListBuffer

object MismatchLayout extends Logging {
  /**
   * An implementation of MismatchLayout which takes in an alignmentRecord, reference and region
   * and finds all indels and mismatches
   *
   * @param record: AlignmentRecord
   * @param reference: reference string used to calculate mismatches
   * @param region: ReferenceRegion to be viewed
   * @return List of MisMatchJsones
   */
  def apply(record: AlignmentRecord, reference: String, region: ReferenceRegion): List[MisMatchJson] = {
    alignMismatchesToRead(record, reference, region)
  }

  /**
   * An implementation of AlignmentRecordLayout which takes in an Iterator of (ReferenceRegion, AlignmentRecord) tuples, the reference String
   * over the region, and the region viewed.
   *
   * @param iter: Iterator of (ReferenceRegion, AlignmentRecord) tuples
   * @param reference: reference string used to calculate mismatches
   * @param region: ReferenceRegion to be viewed
   * @return Iterator of (sample, list of mismatch) pairs)
   */
  def apply(iter: Iterator[(ReferenceRegion, AlignmentRecord)], reference: String, region: ReferenceRegion): Iterator[(String, List[MisMatch])] = {
    val alignments: List[AlignmentRecord] = iter.toList.map(_._2)
    // get all mismatches for each read
    alignments.map(r => (r.getRecordGroupSample, MismatchLayout(r, reference, region))).toIterator
  }

  /**
   * Finds and returns all indels and mismatches of a given alignment record from an overlapping reference string.
   * Must take into account overlapping regions that are not covered by both the reference and record sequence.
   *
   * @param rec: AlignmentRecord
   * @param ref: reference string used to calculate mismatches
   * @param region: ReferenceRegion to be viewed
   * @return List of MisMatchJsones
   */
<<<<<<< HEAD
  def alignMismatchesToRead(rec: AlignmentRecord, reference: String, region: ReferenceRegion): List[MisMatchJson] = {
    var ref: String =
      if (rec.readNegativeStrand) {
        // get new reference sequence complementary to the given reference
        complement(reference)
      } else reference

    var misMatches: ListBuffer[MisMatchJson] = new ListBuffer[MisMatchJson]()
    val cigar = TextCigarCodec.decode(rec.cigar).getCigarElements()
    var refIdx = rec.start + 1
    var recIdx = rec.start
=======
  def alignMismatchesToRead(rec: AlignmentRecord, ref: String, region: ReferenceRegion): List[MisMatch] = {

    val regionSize = region.end - region.start

    var misMatches: ListBuffer[MisMatch] = new ListBuffer[MisMatch]()
    val refLength = ref.length - 1

    if (rec.getReadNegativeStrand == true) {
      return misMatches.toList
    }

    val cigar = TextCigarCodec.decode(rec.getCigar).getCigarElements()

    // string position
    var refIdx: Int = (rec.getStart - region.start).toInt
    var recIdx: Int = 0

    // actual position relative to reference region
    var refPos: Long = rec.getStart
>>>>>>> 24f22244

    cigar.foreach {
      e =>
        {
          // required for reads that extend reference
          var misLen = 0
          var op: CigarOperator = null
          var refBase: Char = 'M'
          var recBase: Char = 'M'
          try {
            misLen = e.getLength
            op = e.getOperator
            recBase = rec.getSequence.charAt(recIdx)
            refBase = ref.charAt(refIdx)
          } catch {
            case e: Exception => misMatches.toList
          }
          if (op == CigarOperator.X || op == CigarOperator.M) {
            try {
              for (i <- 0 to misLen - 1) {
<<<<<<< HEAD
                // if index position is not within region
                if (refIdx <= region.end && refIdx >= region.start) {
                  val recBase = rec.sequence.charAt(getPosition(recIdx, rec.start))
                  val refBase = ref.charAt(getPosition(refIdx, region.start))
                  if (refBase != recBase) {
                    val start = recIdx
                    val end = start + 1
                    misMatches += new MisMatchJson(op.toString, refIdx, start, end, recBase.toString, refBase.toString)
                  }
=======
                // required for reads that extend reference
                if (refIdx > refLength)
                  return misMatches.toList

                val recBase = rec.getSequence.charAt(recIdx)

                val refBase = ref.charAt(refIdx)
                if (refBase != recBase) {
                  misMatches += new MisMatch(op.toString, refPos, 1, recBase.toString, refBase.toString)
>>>>>>> 24f22244
                }
                recIdx += 1
                refIdx += 1
                refPos += 1
              }
            } catch {
              case e: Exception => {
                log.warn(e.toString)
              }
            }
          } else if (op == CigarOperator.I) {
<<<<<<< HEAD
            val end = recIdx + misLen
            val stringStart = (recIdx - rec.start).toInt
            val indel = rec.sequence.substring(stringStart, stringStart + misLen)
            misMatches += new MisMatchJson(op.toString, refIdx, recIdx, end, indel, null)
            recIdx += misLen
          } else if (op == CigarOperator.D || op == CigarOperator.N) {
            val end = recIdx + misLen
            val stringStart = getPosition(recIdx, rec.start)
            val indel = rec.sequence.substring(stringStart, stringStart + misLen)
            misMatches += new MisMatchJson(op.toString, refIdx, recIdx, end, indel, null)
=======
            try {
              val indel = rec.getSequence.substring(recIdx, recIdx + misLen)
              misMatches += new MisMatch(op.toString, refPos, misLen, indel, "")
              recIdx += misLen
            } catch {
              case e: Exception => {
                log.warn(e.toString)
              }
            }
          } else if (op == CigarOperator.D || op == CigarOperator.N) {
            val start = Math.min(refIdx, refLength)
            val end = Math.min(refIdx + misLen, refLength)
            val indel = ref.substring(start, end)
            misMatches += new MisMatch(op.toString, refPos, misLen, "", indel)
>>>>>>> 24f22244
            refIdx += misLen
            refPos += misLen
          } else if (op == CigarOperator.S) {
            recIdx += misLen
          }

        }
    }
    misMatches.toList
  }

  /**
   * Determines weather a given AlignmentRecord contains indels using its cigar
   *
   * @param rec: AlignmentRecord
   * @return Boolean whether record contains any indels
   */
  def containsIndels(rec: AlignmentRecord): Boolean = {
    rec.getCigar.contains("I") || rec.getCigar.contains("D")
  }

  /**
   * Calculates the genetic complement of a strand
   *
   * @param sequence: genetic string
   * @return String: complement of sequence
   */
  def complement(sequence: String): String = {
    sequence.map {
      case 'A' => 'T'
      case 'T' => 'A'
      case 'C' => 'G'
      case 'G' => 'C'
      case 'W' | 'S' | 'Y' | 'R' | 'M' | 'K' | 'B' | 'D' | 'V' | 'H' | 'N' => 'N'
      case _ => 'N'
    }
  }

  //  private def getPosition(idx: Long, start: Long): Int = (idx - start).toInt
}

object MisMatchJson {

  /**
   * An implementation of MismatchJson which converts a list of Mismatches into MisMatchJson Json
   *
   * @param recs The list of MisMatchJsones to lay out in json
   * @return List of MisMatch Json objects
   */
  def apply(recs: List[MisMatchJson]): List[MisMatchJson] = {
    //removed track
    recs.map(rec => MisMatchJson(rec))
  }

  /**
   * An implementation of MismatchJson which converts a single Mismatch into MisMatchJson Json
   *
<<<<<<< HEAD
   * @param recs The single MisMatchJson to lay out in json
   * @return List of MisMatchJson objects
   */
  def apply(rec: MisMatchJson): MisMatchJson = {
    //removed track
    new MisMatchJson(rec.op, rec.refCurr, rec.start, rec.end, rec.sequence, rec.refBase)
  }
}

// MisMatch Json Object
case class MisMatchJson(op: String, refCurr: Long, start: Long, end: Long, sequence: String, refBase: String)
=======
   * @param rec The single MisMatch to lay out in json
   * @param track js track number
   * @return List of MisMatch Json objects
   */
  def apply(rec: MisMatch, track: Int): MisMatchJson = {
    new MisMatchJson(rec.op, rec.refCurr, rec.length, rec.sequence, rec.refBase, track)
  }
}

object PointMisMatch {

  /**
   * aggregated point mismatch at a specific location
   *
   * @param mismatches: List of mismatches to be grouped by start value
   * @return List of aggregated mismatches and their corresponding counts
   */
  def apply(mismatches: List[MisMatch], binSize: Int): List[MutationCount] = {
    val grouped = mismatches.map(m => new MisMatch(m.op, (m.refCurr - (m.refCurr % binSize)), binSize, m.sequence, m.refBase)).groupBy(_.refCurr)
    val g = grouped.map(_._2).flatMap(reducePoints(_)).toList
    return g
  }

  /**
   * aggregated point mismatch at a specific location
   *
   * @param mismatches: List of mismatches to be grouped by start value
   * @return aggregated mismatches and their corresponding counts
   */
  private def reducePoints(mismatches: List[MisMatch]): List[MutationCount] = {

    var mutationCounts: ListBuffer[MutationCount] = new ListBuffer[MutationCount]
    // process mismatches
    val ms = mismatches.filter(_.op == "M")
    val indels = mismatches.filter(_.op != "M")

    if (ms.nonEmpty) {
      val length = ms.head.length
      val refCurr = ms.head.refCurr
      val refBase = ms.head.refBase

      // count each occurrence of a mismatch
      val mappedMs: Map[String, Long] = ms.map(r => (r.sequence, 1L))
        .groupBy(_._1)
        .map { case (group: String, traversable) => traversable.reduce { (a, b) => (a._1, a._2 + b._2) } }

      if (!mappedMs.isEmpty) {
        mutationCounts += MisMatchCount("M", refCurr, length, refBase, mappedMs)
      }
    }

    // process indels
    if (indels.nonEmpty) {
      val length = indels.head.length
      val refCurr = indels.head.refCurr

      val insertions: Map[String, Long] = indels.filter(_.op == "I").groupBy(_.sequence).mapValues(v => v.length)
      val deletions: Map[String, Long] = indels.filter(_.op == "D").groupBy(_.length.toString).mapValues(v => v.length)

      mutationCounts += IndelCount("indel", refCurr, Map("I" -> insertions, "D" -> deletions))

    }
    mutationCounts.toList
  }
}

// tracked MisMatch Json Object
case class MisMatchJson(op: String, refCurr: Long, length: Long, sequence: String, refBase: String, track: Long)

/**
 * aggregated point mismatch at a specific location
 *
 * @param refCurr: location of reference corresponding to mismatch
 * @param refBase: base at reference corresponding to mismatch
 * @param length: length of mismatch or indel
 * @param mismatches: Map of either [String, Long] for I,D or N or [String, (sequence, Long)] for M
 */
case class PointMisMatch(refCurr: Long, refBase: String, length: Long, indels: Map[String, Long], mismatches: Map[String, Long])

// untracked Mismatch Json Object
case class MisMatch(op: String, refCurr: Long, length: Long, sequence: String, refBase: String)

//  count = Map[Base, Count]
case class MisMatchCount(op: String, refCurr: Long, length: Long, refBase: String, count: Map[String, Long]) extends MutationCount
// count = Map[indel (I or D), (Sequence, Count)
case class IndelCount(op: String, refCurr: Long, count: Map[String, Any]) extends MutationCount

trait MutationCount {
  def op: String
  def refCurr: Long
  def count: Map[String, Any]
}
>>>>>>> 24f22244
<|MERGE_RESOLUTION|>--- conflicted
+++ resolved
@@ -63,21 +63,7 @@
    * @param region: ReferenceRegion to be viewed
    * @return List of MisMatchJsones
    */
-<<<<<<< HEAD
-  def alignMismatchesToRead(rec: AlignmentRecord, reference: String, region: ReferenceRegion): List[MisMatchJson] = {
-    var ref: String =
-      if (rec.readNegativeStrand) {
-        // get new reference sequence complementary to the given reference
-        complement(reference)
-      } else reference
-
-    var misMatches: ListBuffer[MisMatchJson] = new ListBuffer[MisMatchJson]()
-    val cigar = TextCigarCodec.decode(rec.cigar).getCigarElements()
-    var refIdx = rec.start + 1
-    var recIdx = rec.start
-=======
-  def alignMismatchesToRead(rec: AlignmentRecord, ref: String, region: ReferenceRegion): List[MisMatch] = {
-
+  def alignMismatchesToRead(rec: AlignmentRecord, ref: String, region: ReferenceRegion): List[MisMatchJson] = {
     val regionSize = region.end - region.start
 
     var misMatches: ListBuffer[MisMatch] = new ListBuffer[MisMatch]()
@@ -95,7 +81,6 @@
 
     // actual position relative to reference region
     var refPos: Long = rec.getStart
->>>>>>> 24f22244
 
     cigar.foreach {
       e =>
@@ -116,17 +101,6 @@
           if (op == CigarOperator.X || op == CigarOperator.M) {
             try {
               for (i <- 0 to misLen - 1) {
-<<<<<<< HEAD
-                // if index position is not within region
-                if (refIdx <= region.end && refIdx >= region.start) {
-                  val recBase = rec.sequence.charAt(getPosition(recIdx, rec.start))
-                  val refBase = ref.charAt(getPosition(refIdx, region.start))
-                  if (refBase != recBase) {
-                    val start = recIdx
-                    val end = start + 1
-                    misMatches += new MisMatchJson(op.toString, refIdx, start, end, recBase.toString, refBase.toString)
-                  }
-=======
                 // required for reads that extend reference
                 if (refIdx > refLength)
                   return misMatches.toList
@@ -136,7 +110,6 @@
                 val refBase = ref.charAt(refIdx)
                 if (refBase != recBase) {
                   misMatches += new MisMatch(op.toString, refPos, 1, recBase.toString, refBase.toString)
->>>>>>> 24f22244
                 }
                 recIdx += 1
                 refIdx += 1
@@ -148,18 +121,6 @@
               }
             }
           } else if (op == CigarOperator.I) {
-<<<<<<< HEAD
-            val end = recIdx + misLen
-            val stringStart = (recIdx - rec.start).toInt
-            val indel = rec.sequence.substring(stringStart, stringStart + misLen)
-            misMatches += new MisMatchJson(op.toString, refIdx, recIdx, end, indel, null)
-            recIdx += misLen
-          } else if (op == CigarOperator.D || op == CigarOperator.N) {
-            val end = recIdx + misLen
-            val stringStart = getPosition(recIdx, rec.start)
-            val indel = rec.sequence.substring(stringStart, stringStart + misLen)
-            misMatches += new MisMatchJson(op.toString, refIdx, recIdx, end, indel, null)
-=======
             try {
               val indel = rec.getSequence.substring(recIdx, recIdx + misLen)
               misMatches += new MisMatch(op.toString, refPos, misLen, indel, "")
@@ -174,7 +135,6 @@
             val end = Math.min(refIdx + misLen, refLength)
             val indel = ref.substring(start, end)
             misMatches += new MisMatch(op.toString, refPos, misLen, "", indel)
->>>>>>> 24f22244
             refIdx += misLen
             refPos += misLen
           } else if (op == CigarOperator.S) {
@@ -232,25 +192,12 @@
   /**
    * An implementation of MismatchJson which converts a single Mismatch into MisMatchJson Json
    *
-<<<<<<< HEAD
-   * @param recs The single MisMatchJson to lay out in json
+   * @param rec The single MisMatchJson to lay out in json
    * @return List of MisMatchJson objects
    */
   def apply(rec: MisMatchJson): MisMatchJson = {
     //removed track
-    new MisMatchJson(rec.op, rec.refCurr, rec.start, rec.end, rec.sequence, rec.refBase)
-  }
-}
-
-// MisMatch Json Object
-case class MisMatchJson(op: String, refCurr: Long, start: Long, end: Long, sequence: String, refBase: String)
-=======
-   * @param rec The single MisMatch to lay out in json
-   * @param track js track number
-   * @return List of MisMatch Json objects
-   */
-  def apply(rec: MisMatch, track: Int): MisMatchJson = {
-    new MisMatchJson(rec.op, rec.refCurr, rec.length, rec.sequence, rec.refBase, track)
+    new MisMatchJson(rec.op, rec.refCurr, rec.length, rec.sequence, rec.refBase)
   }
 }
 
@@ -311,8 +258,8 @@
   }
 }
 
-// tracked MisMatch Json Object
-case class MisMatchJson(op: String, refCurr: Long, length: Long, sequence: String, refBase: String, track: Long)
+// MisMatch Json Object
+case class MisMatchJson(op: String, refCurr: Long, length: Long, sequence: String, refBase: String)
 
 /**
  * aggregated point mismatch at a specific location
@@ -324,9 +271,6 @@
  */
 case class PointMisMatch(refCurr: Long, refBase: String, length: Long, indels: Map[String, Long], mismatches: Map[String, Long])
 
-// untracked Mismatch Json Object
-case class MisMatch(op: String, refCurr: Long, length: Long, sequence: String, refBase: String)
-
 //  count = Map[Base, Count]
 case class MisMatchCount(op: String, refCurr: Long, length: Long, refBase: String, count: Map[String, Long]) extends MutationCount
 // count = Map[indel (I or D), (Sequence, Count)
@@ -336,5 +280,4 @@
   def op: String
   def refCurr: Long
   def count: Map[String, Any]
-}
->>>>>>> 24f22244
+}