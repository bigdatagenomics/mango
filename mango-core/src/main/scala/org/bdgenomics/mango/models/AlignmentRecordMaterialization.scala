--- conflicted
+++ resolved
@@ -161,32 +161,8 @@
 
         var alignments: RDD[AlignmentRecord] = sc.emptyRDD[AlignmentRecord]
         ks.map(k => {
-<<<<<<< HEAD
-          val alignmentData = loadFromFile(region, k)
-            .map(r => (ReferenceRegion(r), r))
-            .partitionBy(partitioner)
-
-          // Calculate Frequency
-          val f = alignmentData.map(_._2)
-          val ssz = sampleSize.normalizeByRegion(region)
-          val stride = Math.round(Math.log(region.end - region.start))
-          freqRDD.put(f.sample(false, ssz), region, Option(ssz), stride = stride)
-
-          var data = alignmentData.map(r => (r._1, CalculatedAlignmentRecord(r._2, MismatchLayout(r._2, ref.get, reg))))
-          data = data.filter(r => r._2.mismatches.size > 0)
-          //TODO:Resolve data materialization issue
-          val z = data.first()
-          if (intRDD == null) {
-            intRDD = IntervalRDD(data)
-            intRDD.persist(StorageLevel.MEMORY_AND_DISK)
-          } else {
-            intRDD = intRDD.multiput(data)
-            intRDD.persist(StorageLevel.MEMORY_AND_DISK)
-          }
-=======
           val data = loadFromFile(region, k)
           alignments = alignments.union(data)
->>>>>>> c5bd22f0
         })
 
         // key data by ReferenceRegion
